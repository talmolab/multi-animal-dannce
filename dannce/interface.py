--- conflicted
+++ resolved
@@ -763,134 +763,5 @@
 
     return params
 
-<<<<<<< HEAD
-
-def write_com_file(params, samples_, com3d_dict_):
-    cfilename = os.path.join(params["dannce_predict_dir"], "com3d_used.mat")
-    print("Saving 3D COM to {}".format(cfilename))
-    c3d = np.zeros((len(samples_), 3))
-    for i in range(len(samples_)):
-        c3d[i] = com3d_dict_[samples_[i]]
-    sio.savemat(cfilename, {"sampleID": samples_, "com": c3d})
-
-
-def do_COM_load(exp: Dict, expdict: Dict, e, params: Dict, training=True, comflag=True):
-    """Load and process COMs.
-
-    Args:
-        exp (Dict): Parameters dictionary for experiment
-        expdict (Dict): Experiment specific overrides (e.g. com_file, vid_dir)
-        e (TYPE): Description
-        params (Dict): Parameters dictionary.
-        training (bool, optional): If true, load COM for training frames.
-
-    Returns:
-        TYPE: Description
-        exp, samples_, datadict_, datadict_3d_, cameras_, com3d_dict_
-
-    Raises:
-        Exception: Exception when invalid com file format.
-    """
-    (
-        samples_,
-        datadict_,
-        datadict_3d_,
-        cameras_,
-        temporal_chunks
-    ) = serve_data_DANNCE.prepare_data(
-        exp, 
-        prediction=not training, 
-        predict_labeled_only=params["predict_labeled_only"],
-        valid=(e in params["valid_exp"]) if params["valid_exp"] is not None else False,
-        support=(e in params["support_exp"]) if params["support_exp"] is not None else False,
-        com_flag=comflag
-    )
-
-    # If there is "clean" data (full marker set), can take the
-    # 3D COM from the labels
-    if exp["com_fromlabels"] and training:
-        print("For experiment {}, calculating 3D COM from labels".format(e))
-        com3d_dict_ = deepcopy(datadict_3d_)
-        for key in com3d_dict_.keys():
-            com3d_dict_[key] = np.nanmean(datadict_3d_[key], axis=1, keepdims=True)
-    elif "com_file" in expdict and expdict["com_file"] is not None:
-        exp["com_file"] = expdict["com_file"]
-        if ".mat" in exp["com_file"]:
-            c3dfile = sio.loadmat(exp["com_file"])
-            com3d_dict_ = check_COM_load(c3dfile, "com", params["medfilt_window"])
-        elif ".pickle" in exp["com_file"]:
-            datadict_, com3d_dict_ = serve_data_DANNCE.prepare_COM(
-                exp["com_file"],
-                datadict_,
-                comthresh=params["comthresh"],
-                weighted=params["weighted"],
-                camera_mats=cameras_,
-                method=params["com_method"],
-            )
-            if params["medfilt_window"] is not None:
-                raise Exception(
-                    "Sorry, median filtering a com pickle is not yet supported. Please use a com3d.mat or *dannce.mat file instead"
-                )
-        else:
-            raise Exception("Not a valid com file format")
-    else:
-        # Then load COM from the label3d file
-        exp["com_file"] = expdict["label3d_file"]
-        c3dfile = io.load_com(exp["com_file"])
-        com3d_dict_ = check_COM_load(c3dfile, "com3d", params["medfilt_window"])
-
-    print("Experiment {} using com3d: {}".format(e, exp["com_file"]))
-
-    if params["medfilt_window"] is not None:
-        print(
-            "Median filtering COM trace with window size {}".format(
-                params["medfilt_window"]
-            )
-        )
-
-    # Remove any 3D COMs that are beyond the confines off the 3D arena
-    do_cthresh = True if exp["cthresh"] is not None else False
-
-    pre = len(samples_)
-    samples_ = serve_data_DANNCE.remove_samples_com(
-        samples_,
-        com3d_dict_,
-        rmc=do_cthresh,
-        cthresh=exp["cthresh"],
-    )
-    msg = "Removed {} samples from the dataset because they either had COM positions over cthresh, or did not have matching sampleIDs in the COM file"
-    print(msg.format(pre - len(samples_)))
-
-    return exp, samples_, datadict_, datadict_3d_, cameras_, com3d_dict_, temporal_chunks
-
-def check_COM_load(c3dfile: Dict, kkey: Text, win_size: int):
-    """Check that the COM file is of the appropriate format, and filter it.
-
-    Args:
-        c3dfile (Dict): Loaded com3d dictionary.
-        kkey (Text): Key to use for extracting com.
-        wsize (int): Window size.
-
-    Returns:
-        Dict: Dictionary containing com data.
-    """
-    c3d = c3dfile[kkey]
-
-    # do a median filter on the COM traces if indicated
-    if win_size is not None:
-        if win_size % 2 == 0:
-            win_size += 1
-            print("medfilt_window was not odd, changing to: {}".format(win_size))
-
-        from scipy.signal import medfilt
-
-        c3d = medfilt(c3d, (win_size, 1))
-
-    c3dsi = np.squeeze(c3dfile["sampleID"])
-    com3d_dict = {s: c3d[i] for (i, s) in enumerate(c3dsi)}
-    return com3d_dict
-
-=======
->>>>>>> 79c0e1d0
 def social_dannce_train(params):
     return