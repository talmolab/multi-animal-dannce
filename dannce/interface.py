--- conflicted
+++ resolved
@@ -6,11 +6,7 @@
 import scipy.io as sio
 import imageio
 import time
-<<<<<<< HEAD
 import gc
-
-=======
->>>>>>> 997edb42
 import tensorflow as tf
 import tensorflow.keras as keras
 import tensorflow.keras.losses as keras_losses
@@ -179,170 +175,6 @@
 
     print("COMPLETE\n")
 
-<<<<<<< HEAD
-    def evaluate_ondemand(start_ind, end_ind, valid_gen):
-        """Perform COM detection over a set of frames.
-
-        :param start_ind: Starting frame index
-        :param end_ind: Ending frame index
-        :param steps: Subsample every steps frames
-        """
-        end_time = time.time()
-        sample_clock = 100
-        sample_save = 100000
-
-        if params["mirror"]:
-            ncams = 1
-        else:
-            ncams = len(params["camnames"])
-
-        for i in range(start_ind, end_ind):
-            print("Predicting on sample {}".format(i), flush=True)
-            if (i - start_ind) % sample_clock == 0 and i != start_ind:
-                print(i)
-                print(
-                    "{} samples took {} seconds".format(
-                        sample_clock, time.time() - end_time
-                    )
-                )
-                end_time = time.time()
-
-            if (i - start_ind) % sample_save == 0 and i != start_ind:
-                print("Saving checkpoint at {}th sample".format(i))
-                processing.save_COM_checkpoint(
-                    save_data, com_predict_dir, datadict_, cameras, params
-                )
-
-            pred_ = model.predict(valid_gen.__getitem__(i)[0])
-
-            pred_ = np.reshape(
-                pred_,
-                [
-                    -1,
-                    ncams,
-                    pred_.shape[1],
-                    pred_.shape[2],
-                    pred_.shape[3],
-                ],
-            )
-
-            for m in range(pred_.shape[0]):
-
-                # By selecting -1 for the last axis, we get the COM index for a
-                # normal COM network, and also the COM index for a multi_mode COM network,
-                # as in multimode the COM label is put at the end
-                if params["mirror"]:
-                    # for mirror we need to reshape pred so that the cams are in front,
-                    # so it works with the downstream code
-                    pred = pred_[m, 0]
-                    pred = np.transpose(pred, (2, 0, 1))
-                else:
-                    pred = pred_[m, :, :, :, -1]
-                
-                sampleID_ = partition["valid_sampleIDs"][i * pred_.shape[0] + m]
-                save_data[sampleID_] = {}
-                save_data[sampleID_]["triangulation"] = {}
-
-                for j in range(pred.shape[0]):  # this loops over all cameras
-                    # get coords for each map. This assumes that image are coming
-                    # out in pred in the same order as CONFIG_PARAMS['camnames']
-                    pred_max = np.max(np.squeeze(pred[j]))
-                    ind = (
-                        np.array(processing.get_peak_inds(np.squeeze(pred[j])))
-                        * params["downfac"]
-                    )
-                    ind[0] += params["crop_height"][0]
-                    ind[1] += params["crop_width"][0]
-                    ind = ind[::-1]
-                    # now, the center of mass is (x,y) instead of (i,j)
-                    # now, we need to use camera calibration to triangulate
-                    # from 2D to 3D
-
-                    # now we need to mirror flip each coord if indicated
-                    if params["mirror"] and cameras[params["camnames"][j]]["m"] == 1:
-                        ind[1] = params["raw_im_h"] - ind[1] - 1
-
-                    if params["com_debug"] is not None and j == cnum:
-                        # Write preds
-                        plt.figure(0)
-                        plt.cla()
-                        plt.imshow(np.squeeze(pred[j]))
-                        plt.savefig(
-                            os.path.join(
-                                cmapdir, params["com_debug"] + str(i + m) + ".png"
-                            )
-                        )
-
-                        plt.figure(1)
-                        plt.cla()
-                        im = valid_gen.__getitem__(i * pred_.shape[0] + m)
-                        plt.imshow(processing.norm_im(im[0][j]))
-                        plt.plot(
-                            (ind[0] - params["crop_width"][0]) / params["downfac"],
-                            (ind[1] - params["crop_height"][0]) / params["downfac"],
-                            "or",
-                        )
-                        plt.savefig(
-                            os.path.join(
-                                overlaydir, params["com_debug"] + str(i + m) + ".png"
-                            )
-                        )
-
-                    save_data[sampleID_][params["camnames"][j]] = {
-                        "pred_max": pred_max,
-                        "COM": ind,
-                    }
-
-                    # Undistort this COM here.
-                    pts1 = save_data[sampleID_][params["camnames"][j]]["COM"]
-                    pts1 = pts1[np.newaxis, :]
-                    pts1 = ops.unDistortPoints(
-                        pts1,
-                        cameras[params["camnames"][j]]["K"],
-                        cameras[params["camnames"][j]]["RDistort"],
-                        cameras[params["camnames"][j]]["TDistort"],
-                        cameras[params["camnames"][j]]["R"],
-                        cameras[params["camnames"][j]]["t"],
-                    )
-                    save_data[sampleID_][params["camnames"][j]]["COM"] = np.squeeze(
-                        pts1
-                    )
-
-                # Triangulate for all unique pairs
-                for j in range(pred.shape[0]):
-                    for k in range(j + 1, pred.shape[0]):
-                        pts1 = save_data[sampleID_][params["camnames"][j]]["COM"]
-                        pts2 = save_data[sampleID_][params["camnames"][k]]["COM"]
-                        pts1 = pts1[np.newaxis, :]
-                        pts2 = pts2[np.newaxis, :]
-
-                        test3d = ops.triangulate(
-                            pts1,
-                            pts2,
-                            camera_mats[params["camnames"][j]],
-                            camera_mats[params["camnames"][k]],
-                        ).squeeze()
-
-                        save_data[sampleID_]["triangulation"][
-                            "{}_{}".format(params["camnames"][j], params["camnames"][k])
-                        ] = test3d
-
-    com_predict_dir = os.path.join(params["com_predict_dir"])
-    print(com_predict_dir)
-
-    if params["com_debug"] is not None:
-        cmapdir = os.path.join(com_predict_dir, "cmap")
-        overlaydir = os.path.join(com_predict_dir, "overlay")
-        if not os.path.exists(cmapdir):
-            os.makedirs(cmapdir)
-        if not os.path.exists(overlaydir):
-            os.makedirs(overlaydir)
-        cnum = params["camnames"].index(params["com_debug"])
-        print("Writing " + params["com_debug"] + " confidence maps to " + cmapdir)
-        print("Writing " + params["com_debug"] + "COM-image overlays to " + overlaydir)
-
-=======
->>>>>>> 997edb42
     (
         samples,
         datadict,
@@ -580,10 +412,7 @@
         "dsmode": params["dsmode"],
         "preload": False,
         "mono": params["mono"],
-<<<<<<< HEAD
         "mirror": params["mirror"],
-=======
->>>>>>> 997edb42
     }
 
     valid_params = deepcopy(train_params)
@@ -661,7 +490,6 @@
     )
 
     # Initialize data structures
-<<<<<<< HEAD
     if params["mirror"]:
         ncams = 1 # Effectively, for the purpose of batch indexing
     else:
@@ -671,15 +499,6 @@
     dw = (params["crop_width"][1] - params["crop_width"][0]) // params["downfac"]
 
 
-=======
-    ncams = len(camnames[0])
-    dh = (params["crop_height"][1] - params["crop_height"][0]) // params[
-        "downfac"
-    ]
-    dw = (params["crop_width"][1] - params["crop_width"][0]) // params[
-        "downfac"
-    ]
->>>>>>> 997edb42
     ims_train = np.zeros(
         (
             ncams * len(partition["train_sampleIDs"]),
@@ -690,16 +509,7 @@
         dtype="float32",
     )
     y_train = np.zeros(
-<<<<<<< HEAD
         (ncams * len(partition["train_sampleIDs"]), dh, dw, eff_n_channels_out),
-=======
-        (
-            ncams * len(partition["train_sampleIDs"]),
-            dh,
-            dw,
-            params["n_channels_out"],
-        ),
->>>>>>> 997edb42
         dtype="float32",
     )
     ims_valid = np.zeros(
@@ -712,16 +522,7 @@
         dtype="float32",
     )
     y_valid = np.zeros(
-<<<<<<< HEAD
         (ncams * len(partition["valid_sampleIDs"]), dh, dw, eff_n_channels_out),
-=======
-        (
-            ncams * len(partition["valid_sampleIDs"]),
-            dh,
-            dw,
-            params["n_channels_out"],
-        ),
->>>>>>> 997edb42
         dtype="float32",
     )
 
@@ -841,15 +642,6 @@
                 else:
                     plot_out(ims_out[i], label_out[i], str(i) + ".png")
 
-<<<<<<< HEAD
-=======
-                imname = str(i) + ".png"
-                plt.savefig(
-                    os.path.join(debugdir, imname),
-                    bbox_inches="tight",
-                    pad_inches=0,
-                )
->>>>>>> 997edb42
         elif params["debug"] and MULTI_MODE:
             print("Note: Cannot output debug information in COM multi-mode")
 
@@ -1036,10 +828,7 @@
         "chunks": total_chunks,
         "preload": False,
         "mono": params["mono"],
-<<<<<<< HEAD
         "mirror": params["mirror"],
-=======
->>>>>>> 997edb42
     }
 
     # Setup a generator that will read videos and labels
@@ -1676,151 +1465,6 @@
 
     save_data = {}
 
-<<<<<<< HEAD
-    def evaluate_ondemand(start_ind, end_ind, valid_gen):
-        """Evaluate experiment.
-        :param start_ind: Starting frame
-        :param end_ind: Ending frame
-        :param valid_gen: Generator
-        """
-        end_time = time.time()
-        for idx, i in enumerate(range(start_ind, end_ind)):
-            print("Predicting on batch {}".format(i), flush=True)
-            if (i - start_ind) % 10 == 0 and i != start_ind:
-                print(i)
-                print("10 batches took {} seconds".format(time.time() - end_time))
-                end_time = time.time()
-
-            if (i - start_ind) % 1000 == 0 and i != start_ind:
-                print("Saving checkpoint at {}th batch".format(i))
-                if params["expval"]:
-                    p_n = savedata_expval(
-                        os.path.join(dannce_predict_dir, "save_data_AVG.mat"),
-                        params,
-                        write=True,
-                        data=save_data,
-                        tcoord=False,
-                        num_markers=nchn,
-                        pmax=True,
-                    )
-                else:
-                    p_n = savedata_tomat(
-                        os.path.join(dannce_predict_dir, "save_data_MAX.mat"),
-                        params,
-                        params["vmin"],
-                        params["vmax"],
-                        params["nvox"],
-                        write=True,
-                        data=save_data,
-                        num_markers=nchn,
-                        tcoord=False,
-                    )
-
-            ims = valid_gen.__getitem__(i)
-            pred = model.predict(ims[0])
-
-            if params["dannce_predict_vol_tifdir"] is not None:
-                # When this option is toggled in the config, rather than
-                # training, the image volumes are dumped to tif stacks.
-                # This can be used for debugging problems with calibration or
-                # COM estimation
-                tifdir = params["dannce_predict_vol_tifdir"]
-                if not os.path.exists(tifdir):
-                    os.makedirs(tifdir)
-                print("Dumping prediction volumes to {}".format(tifdir))
-                for ii in range(ims[0][0].shape[0]):
-                    for jj in range(len(camnames[0])):
-                        im = ims[0][0][ii, :, :, :, jj * params["chan_num"] : (jj + 1) * params["chan_num"]]
-                        im = processing.norm_im(im) * 255
-                        im = im.astype("uint8")
-                        snum = partition["valid_sampleIDs"][i * pred[0].shape[0] + ii]
-                        of = os.path.join(
-                            tifdir, snum + "_cam" + str(jj) + ".tif"
-                        )
-                        imageio.mimwrite(of, np.transpose(im, [2, 0, 1, 3]))
-
-            if params["expval"]:
-                probmap = pred[1]
-                pred = pred[0]
-                for j in range(pred.shape[0]):
-                    pred_max = probmap[j]
-                    sampleID = partition["valid_sampleIDs"][i * pred.shape[0] + j]
-                    save_data[idx * pred.shape[0] + j] = {
-                        "pred_max": pred_max,
-                        "pred_coord": pred[j],
-                        "sampleID": sampleID,
-                    }
-            else:
-                if predict_mode == "torch":
-                    for j in range(pred.shape[0]):
-                        preds = torch.as_tensor(
-                            pred[j], dtype=torch.float32, device=device
-                        )
-                        pred_max = preds.max(0).values.max(0).values.max(0).values
-                        pred_total = preds.sum((0, 1, 2))
-                        xcoord, ycoord, zcoord = processing.plot_markers_3d_torch(preds)
-                        coord = torch.stack([xcoord, ycoord, zcoord])
-                        pred_log = pred_max.log() - pred_total.log()
-                        sampleID = partition["valid_sampleIDs"][i * pred.shape[0] + j]
-
-                        save_data[idx * pred.shape[0] + j] = {
-                            "pred_max": pred_max.cpu().numpy(),
-                            "pred_coord": coord.cpu().numpy(),
-                            "true_coord_nogrid": ims[1][j],
-                            "logmax": pred_log.cpu().numpy(),
-                            "sampleID": sampleID,
-                        }
-
-                elif predict_mode == "tf":
-                    # get coords for each map
-                    with tf.device(device):
-                        for j in range(pred.shape[0]):
-                            preds = tf.constant(pred[j], dtype="float32")
-                            pred_max = tf.math.reduce_max(
-                                tf.math.reduce_max(tf.math.reduce_max(preds))
-                            )
-                            pred_total = tf.math.reduce_sum(
-                                tf.math.reduce_sum(tf.math.reduce_sum(preds))
-                            )
-                            xcoord, ycoord, zcoord = processing.plot_markers_3d_tf(
-                                preds
-                            )
-                            coord = tf.stack([xcoord, ycoord, zcoord], axis=0)
-                            pred_log = tf.math.log(pred_max) - tf.math.log(pred_total)
-                            sampleID = partition["valid_sampleIDs"][
-                                i * pred.shape[0] + j
-                            ]
-
-                            save_data[idx * pred.shape[0] + j] = {
-                                "pred_max": pred_max.numpy(),
-                                "pred_coord": coord.numpy(),
-                                "true_coord_nogrid": ims[1][j],
-                                "logmax": pred_log.numpy(),
-                                "sampleID": sampleID,
-                            }
-
-                else:
-                    # get coords for each map
-                    for j in range(pred.shape[0]):
-                        pred_max = np.max(pred[j], axis=(0, 1, 2))
-                        pred_total = np.sum(pred[j], axis=(0, 1, 2))
-                        xcoord, ycoord, zcoord = processing.plot_markers_3d(
-                            pred[j, :, :, :, :]
-                        )
-                        coord = np.stack([xcoord, ycoord, zcoord])
-                        pred_log = np.log(pred_max) - np.log(pred_total)
-                        sampleID = partition["valid_sampleIDs"][i * pred.shape[0] + j]
-
-                        save_data[idx * pred.shape[0] + j] = {
-                            "pred_max": pred_max,
-                            "pred_coord": coord,
-                            "true_coord_nogrid": ims[1][j],
-                            "logmax": pred_log,
-                            "sampleID": sampleID,
-                        }
-
-=======
->>>>>>> 997edb42
     max_eval_batch = params["maxbatch"]
     print(max_eval_batch)
     if max_eval_batch == "max":
